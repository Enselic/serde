--- conflicted
+++ resolved
@@ -430,13 +430,8 @@
     builder: &aster::AstBuilder,
     struct_path: ast::Path,
     fields: &[ast::StructField],
-<<<<<<< HEAD
-) -> Result<P<ast::Expr>, Error> {
-    let let_values: Vec<P<ast::Stmt>> = (0 .. fields.len())
-=======
-) -> Result<P<ast::Expr>, ()> {
-    let let_values: Vec<ast::Stmt> = (0 .. fields.len())
->>>>>>> fd5ab8c5
+) -> Result<P<ast::Expr>, Error> {
+    let let_values: Vec<_> = (0 .. fields.len())
         .map(|i| {
             let name = builder.id(format!("__field{}", i));
             quote_stmt!(cx,
@@ -924,12 +919,8 @@
     builder: &aster::AstBuilder,
     struct_path: ast::Path,
     fields: &[ast::StructField],
-<<<<<<< HEAD
     container_attrs: &attr::ContainerAttrs,
-) -> Result<(Vec<P<ast::Item>>, P<ast::Stmt>, P<ast::Expr>), Error> {
-=======
-) -> Result<(Vec<P<ast::Item>>, ast::Stmt, P<ast::Expr>), ()> {
->>>>>>> fd5ab8c5
+) -> Result<(Vec<P<ast::Item>>, ast::Stmt, P<ast::Expr>), Error> {
     let field_visitor = deserialize_field_visitor(
         cx,
         builder,
@@ -1014,11 +1005,7 @@
 
     let field_attrs = try!(attr::get_struct_field_attrs(cx, fields));
 
-<<<<<<< HEAD
     let extract_values = field_names.iter()
-=======
-    let extract_values: Vec<ast::Stmt> = field_names.iter()
->>>>>>> fd5ab8c5
         .zip(field_attrs.iter())
         .map(|(field_name, field_attr)| {
             let missing_expr = if field_attr.use_default() {
