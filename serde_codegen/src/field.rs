use syntax::ast;
use syntax::ext::base::ExtCtxt;

use aster;
<<<<<<< HEAD
use attr::{ContainerAttrs, ContainerAttrsBuilder, FieldAttrs, FieldAttrsBuilder};
=======
use attr;
>>>>>>> 8df841f0

pub fn struct_field_attrs(
    cx: &ExtCtxt,
    builder: &aster::AstBuilder,
    fields: &[ast::StructField],
<<<<<<< HEAD
) -> Vec<FieldAttrs> {
    fields.iter()
        .map(|field| {
            FieldAttrsBuilder::new(builder).field(field).build()
        })
        .collect()
}

pub fn container_attrs(
    _cx: &ExtCtxt,
    container: &ast::Item,
) -> ContainerAttrs {
    ContainerAttrsBuilder::new().attrs(container.attrs()).build()
=======
) -> Result<Vec<attr::FieldAttrs>, ()> {
    let mut attrs = vec![];
    for field in fields {
        let builder = attr::FieldAttrsBuilder::new(cx, builder);
        let builder = try!(builder.field(field));
        let attr = builder.build();
        attrs.push(attr);
    }

    Ok(attrs)
}

pub fn container_attrs(
    cx: &ExtCtxt,
    container: &ast::Item,
) -> Result<attr::ContainerAttrs, ()> {
    let builder = attr::ContainerAttrsBuilder::new(cx);
    let builder = try!(builder.attrs(container.attrs()));
    Ok(builder.build())
>>>>>>> 8df841f0
}<|MERGE_RESOLUTION|>--- conflicted
+++ resolved
@@ -2,31 +2,12 @@
 use syntax::ext::base::ExtCtxt;
 
 use aster;
-<<<<<<< HEAD
-use attr::{ContainerAttrs, ContainerAttrsBuilder, FieldAttrs, FieldAttrsBuilder};
-=======
 use attr;
->>>>>>> 8df841f0
 
 pub fn struct_field_attrs(
     cx: &ExtCtxt,
     builder: &aster::AstBuilder,
     fields: &[ast::StructField],
-<<<<<<< HEAD
-) -> Vec<FieldAttrs> {
-    fields.iter()
-        .map(|field| {
-            FieldAttrsBuilder::new(builder).field(field).build()
-        })
-        .collect()
-}
-
-pub fn container_attrs(
-    _cx: &ExtCtxt,
-    container: &ast::Item,
-) -> ContainerAttrs {
-    ContainerAttrsBuilder::new().attrs(container.attrs()).build()
-=======
 ) -> Result<Vec<attr::FieldAttrs>, ()> {
     let mut attrs = vec![];
     for field in fields {
@@ -46,5 +27,4 @@
     let builder = attr::ContainerAttrsBuilder::new(cx);
     let builder = try!(builder.attrs(container.attrs()));
     Ok(builder.build())
->>>>>>> 8df841f0
 }